--- conflicted
+++ resolved
@@ -1,6 +1,2 @@
-<<<<<<< HEAD
-ops >= 1.5.0
-requests==2.28.1
-=======
 ops >= 2.0
->>>>>>> 1989328e
+requests==2.28.1