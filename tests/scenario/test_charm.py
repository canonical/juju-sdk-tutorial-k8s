--- conflicted
+++ resolved
@@ -67,79 +67,73 @@
     action = Action("get-db-info", {"show-password": True})
     action_out = ctx.run_action(action, state_in)
 
-<<<<<<< HEAD
-        assert action_out.results == {
-            "db-host": "127.0.0.1",
-            "db-port": "5432",
-            "db-username": "foo",
-            "db-password": "bar",
-        }
-
-    @unittest.mock.patch("charm.LogProxyConsumer")
-    @unittest.mock.patch("charm.MetricsEndpointProvider")
-    @unittest.mock.patch("charm.GrafanaDashboardProvider")
-    def test_open_port(self, *_):
-        # use scenario.Context to declare what charm we are testing
-        ctx = Context(
-            FastAPIDemoCharm,
-            meta={
-                "name": "demo-api-charm",
-                "containers": {"demo-server": {}},
-                "peers": {"fastapi-peer": {"interface": "fastapi_demo_peers"}},
-                "requires": {
-                    "database": {
-                        "interface": "postgresql_client",
-                    }
-                },
-            },
-            config={
-                "options": {
-                    "server-port": {
-                        "default": 8000,
-                    }
-                }
-            },
-            actions={
-                "get-db-info": {
-                    "params": {"show-password": {"default": False, "type": "boolean"}}
-                }
-            },
-        )
-
-        state_in = State(
-            leader=True,
-            relations=[
-                Relation(
-                    endpoint="database",
-                    interface="postgresql_client",
-                    remote_app_name="postgresql-k8s",
-                    local_unit_data={},
-                    remote_app_data={
-                        "endpoints": "127.0.0.1:5432",
-                        "username": "foo",
-                        "password": "bar",
-                    },
-                ),
-                PeerRelation(
-                    endpoint="fastapi-peer",
-                    peers_data={"unit_stats": {"started_counter": "0"}},
-                )
-            ],
-            containers=[
-                Container(name="demo-server", can_connect=True),
-            ],
-        )
-
-        state1 = ctx.run("config_changed", state_in)
-
-        assert len(state1.opened_ports) == 1
-        assert state1.opened_ports[0].port == 8000
-        assert state1.opened_ports[0].protocol == "tcp"
-=======
     assert action_out.results == {
         "db-host": "127.0.0.1",
         "db-port": "5432",
         "db-username": "foo",
         "db-password": "bar",
     }
->>>>>>> b0f884cd
+
+
+def test_open_port(monkeypatch):
+
+    monkeypatch.setattr("charm.LogProxyConsumer", Mock())
+    monkeypatch.setattr("charm.MetricsEndpointProvider", Mock())
+    monkeypatch.setattr("charm.GrafanaDashboardProvider", Mock())
+
+    # use scenario.Context to declare what charm we are testing
+    ctx = Context(
+        FastAPIDemoCharm,
+        meta={
+            "name": "demo-api-charm",
+            "containers": {"demo-server": {}},
+            "peers": {"fastapi-peer": {"interface": "fastapi_demo_peers"}},
+            "requires": {
+                "database": {
+                    "interface": "postgresql_client",
+                }
+            },
+        },
+        config={
+            "options": {
+                "server-port": {
+                    "default": 8000,
+                }
+            }
+        },
+        actions={
+            "get-db-info": {
+                "params": {"show-password": {"default": False, "type": "boolean"}}
+            }
+        },
+    )
+
+    state_in = State(
+        leader=True,
+        relations=[
+            Relation(
+                endpoint="database",
+                interface="postgresql_client",
+                remote_app_name="postgresql-k8s",
+                local_unit_data={},
+                remote_app_data={
+                    "endpoints": "127.0.0.1:5432",
+                    "username": "foo",
+                    "password": "bar",
+                },
+            ),
+            PeerRelation(
+                endpoint="fastapi-peer",
+                peers_data={"unit_stats": {"started_counter": "0"}},
+            ),
+        ],
+        containers=[
+            Container(name="demo-server", can_connect=True),
+        ],
+    )
+
+    state1 = ctx.run("config_changed", state_in)
+
+    assert len(state1.opened_ports) == 1
+    assert state1.opened_ports[0].port == 8000
+    assert state1.opened_ports[0].protocol == "tcp"