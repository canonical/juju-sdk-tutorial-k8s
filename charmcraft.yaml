--- conflicted
+++ resolved
@@ -9,17 +9,12 @@
     run-on:
     - name: ubuntu
       channel: "22.04"
-<<<<<<< HEAD
-<<<<<<< ours
-=======
 
 parts:
   charm:
     build-packages:
       # Required for the cos-lite packages, which have a Rust dependency.
       - cargo
-=======
->>>>>>> 3f29d6f6
 
 # This file populates the Overview on Charmhub.
 # See https://juju.is/docs/sdk/metadata-reference for a checklist and guidance.
@@ -100,9 +95,4 @@
     # The upstream-source field is ignored by Juju. It is included here as a reference
     # so the integration testing suite knows which image to deploy during testing. This field
     # is also used by the 'canonical/charming-actions' GitHub action for automated releasing.
-<<<<<<< HEAD
-    upstream-source: ghcr.io/canonical/api_demo_server:1.0.1
->>>>>>> theirs
-=======
-    upstream-source: ghcr.io/canonical/api_demo_server:1.0.1
->>>>>>> 3f29d6f6
+    upstream-source: ghcr.io/canonical/api_demo_server:1.0.1